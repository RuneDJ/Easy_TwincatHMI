--- conflicted
+++ resolved
@@ -10,20 +10,8 @@
   },
   "use_structs": true,
   "hmi_struct_path": "MAIN.HMI",
-<<<<<<< HEAD
-  "auto_scan": {
-    "enabled": true,
-    "scan_on_startup": true,
-    "attribute_marker": "HMI",
-    "cache_discovered_symbols": true,
-    "rescan_interval_seconds": 0
-  },
-  "tmc_file": "C:\\Users\\Rune\\Documents\\TcXaeShell\\Easy_TwincatHMI\\Easy_TwincatHMI\\PLC\\PLC.tmc",
-  "auto_scan_on_start": true,
-=======
   "tmc_file": "C:\\Users\\Rune\\Documents\\TcXaeShell\\Easy_TwincatHMI\\Easy_TwincatHMI\\PLC\\PLC.tmc",
   "auto_scan_on_start": false,
->>>>>>> 418e55df
   "struct_symbols": {
     "setpoints": [
       "TemperaturSetpunkt",
@@ -242,10 +230,6 @@
   "manual_symbols": {
     "enabled": true,
     "auto_discovered": true,
-<<<<<<< HEAD
-    "last_scan": "2025-11-01 20:56:44",
-    "symbols": {}
-=======
     "last_scan": "2025-10-29 08:14:10",
     "symbols": {
       "GVL.DriftMode": {
@@ -381,6 +365,5 @@
         "alarm_priority": 4
       }
     }
->>>>>>> 418e55df
   }
 }